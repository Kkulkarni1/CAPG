--- conflicted
+++ resolved
@@ -25,34 +25,21 @@
 int match_indel(merge_hash *me, sam **sds, ref_info *rfi, unsigned int start_rd_idx, unsigned int end_rd_idx, unsigned int winning_sg);
 
 /**
-<<<<<<< HEAD
- * Does given component of CIGAR consume reference?
-=======
  * Indicate whether CIGAR ash consumes reference.
->>>>>>> 68972251
  */
 unsigned char consumes_reference[CIGAR_NCHAR] = {1, 0, 1, 1, 0, 0, 0, 1, 1};
 
 /**
-<<<<<<< HEAD
- * Does given component of CIGAR consume read (or query)?
-=======
  * Indicate whether CIGAR ash consumes read/query.
->>>>>>> 68972251
  */
 unsigned char consumes_read[CIGAR_NCHAR] = {1, 1, 0, 0, 1, 0, 0, 1, 1};
 
 /**
-<<<<<<< HEAD
- * Convert alignment state to CIGAR-like string.
-=======
  * Map alignment state (negative numbers used in this file) to CIGAR character.
->>>>>>> 68972251
  */
 char const *alignment_state_to_string[ALIGN_STATES] = {"M", "D", "I", "S", "O"};
 
 /**
-<<<<<<< HEAD
  * Map aligment states from perspective of one sequence to alignment state
  * from perspective of other sequence. In other words, an insertion
  * becomes a deletion and a deletion becomes an insertion.
@@ -82,9 +69,6 @@
 
 /**
  * Map alignment states to CIGAR states. See also cigar_to_alignment_state.
-=======
- * Map alignment stage (negative enums used in this file) to CIGAR ash enums.
->>>>>>> 68972251
  */
 unsigned int const alignment_state_to_cigar[ALIGN_STATES] = {
 	CIGAR_MMATCH,		// ALIGN_MATCH
@@ -121,18 +105,11 @@
 	ALIGN_MATCH		// CIGAR_MISMATCH
 };
 
-<<<<<<< HEAD
-/**
- * Initialize a reference options object with default options.
- *
- * @param opt	reference options
-=======
 
 /**
  * Set up default reference options.
  *
  * @param opt	reference options object
->>>>>>> 68972251
  */
 void default_options_rf(options_rf *opt)
 {
